/*
*    ||          ____  _ __
* +------+      / __ )(_) /_______________ _____  ___
* | 0xBC |     / __  / / __/ ___/ ___/ __ `/_  / / _ \
* +------+    / /_/ / / /_/ /__/ /  / /_/ / / /_/  __/
*  ||  ||    /_____/_/\__/\___/_/   \__,_/ /___/\___/
*
* Crazyflie control firmware
*
* Copyright (C) 2021 - 2023 Bitcraze AB
*
* This program is free software: you can redistribute it and/or modify
* it under the terms of the GNU General Public License as published by
* the Free Software Foundation, in version 3.
*
* This program is distributed in the hope that it will be useful,
* but WITHOUT ANY WARRANTY; without even the implied warranty of
* MERCHANTABILITY or FITNESS FOR A PARTICULAR PURPOSE. See the
* GNU General Public License for more details.
*
* You should have received a copy of the GNU General Public License
* along with this program. If not, see <http://www.gnu.org/licenses/>.
*
* supervisor.c - Keep track of system state
*/

#include <math.h>
#include <stdbool.h>
#include <stdlib.h>
#include <string.h>

#include "FreeRTOS.h"
#include "task.h"

#include "log.h"
#include "param.h"
#include "motors.h"
#include "power_distribution.h"
#include "supervisor.h"
#include "supervisor_state_machine.h"
#include "platform_defaults.h"
#include "crtp_localization_service.h"
#include "system.h"
#include "autoconf.h"

#define DEBUG_MODULE "SUP"
#include "debug.h"


#define DEFAULT_EMERGENCY_STOP_WATCHDOG_TIMEOUT (M2T(1000))

// The minimum time (in ms) we need to see low thrust before saying that we are not flying anymore
#define IS_FLYING_HYSTERESIS_THRESHOLD M2T(2000)

#define COMMANDER_WDT_TIMEOUT_STABILIZE  M2T(500)
#define COMMANDER_WDT_TIMEOUT_SHUTDOWN   M2T(2000)

#ifndef CONFIG_MOTORS_REQUIRE_ARMING
  #define AUTO_ARMING 1
#else
  #define AUTO_ARMING 0
#endif

typedef struct {
  bool canFly;
  bool isFlying;
  bool isTumbled;
  bool isArmingActivated;
  uint16_t infoBitfield;
  uint8_t paramEmergencyStop;

  // Deprecated, remove after 2024-06-01
  int8_t deprecatedArmParam;

  // The time (in ticks) of the first tumble event. 0=no tumble
  uint32_t initialTumbleTick;

  // The time (in ticks) of the latest high thrust event. 0=no high thrust event yet
  uint32_t latestThrustTick;

  supervisorState_t state;

  // Copy of latest conditions, for logging
  supervisorConditionBits_t latestConditions;
  uint8_t doinfodump;
} SupervisorMem_t;

static SupervisorMem_t supervisorMem;

const static setpoint_t nullSetpoint;

void infoDump(const SupervisorMem_t* this);

bool supervisorCanFly() {
  return supervisorMem.canFly;
}

bool supervisorIsFlying() {
  return supervisorMem.isFlying;
}

bool supervisorIsTumbled() {
  return supervisorMem.isTumbled;
}

bool supervisorCanArm() {
  return supervisorStatePreFlChecksPassed == supervisorMem.state;
}

bool supervisorIsArmed() {
  return supervisorMem.isArmingActivated || supervisorMem.deprecatedArmParam;
}

bool supervisorIsLocked() {
  return supervisorStateLocked == supervisorMem.state;
}

bool supervisorRequestArming(const bool doArm) {
  if (doArm == supervisorMem.isArmingActivated) {
    return true;
  }

  if (doArm && !supervisorCanArm()) {
    return false;
  }

  supervisorMem.isArmingActivated = doArm;
  return true;
}

//
// We say we are flying if one or more motors are running over the idle thrust.
//
static bool isFlyingCheck(SupervisorMem_t* this, const uint32_t tick) {
  bool isThrustOverIdle = false;
  const uint32_t idleThrust = powerDistributionGetIdleThrust();
  for (int i = 0; i < NBR_OF_MOTORS; ++i) {
    const uint32_t ratio = powerDistributionMotorType(i) * motorsGetRatio(i);
    if (ratio > idleThrust) {
      isThrustOverIdle = true;
      break;
    }
  }

  if (isThrustOverIdle) {
    this->latestThrustTick = tick;
  }

  bool result = false;
  if (0 != this->latestThrustTick) {
    if ((tick - this->latestThrustTick) < IS_FLYING_HYSTERESIS_THRESHOLD) {
      result = true;
    }
  }

  return result;
}

//
// Tumbling is defined as being tilted a bit for some time, or closer to up side down for a shorter time.
// Free falling is considered a valid flight mode.
//
// Once a tumbled situation is identified, we can use this for instance to cut
// the thrust to the motors, avoiding the Crazyflie from running propellers at
// significant thrust when accidentally crashing into walls or the ground.
//
static bool isTumbledCheck(SupervisorMem_t* this, const sensorData_t *data, const uint32_t tick) {
  const float freeFallThreshold = 0.1;

  const float acceptedTiltAccZ = 0.5;  // 60 degrees tilt (when stationary)
  const uint32_t maxTiltTime = M2T(1000);

  const float acceptedUpsideDownAccZ = -0.2;
  const uint32_t maxUpsideDownTime = M2T(100);

  const bool isFreeFalling = (fabsf(data->acc.z) < freeFallThreshold && fabsf(data->acc.y) < freeFallThreshold && fabsf(data->acc.x) < freeFallThreshold);
  if (isFreeFalling) {
    // Falling is OK, reset
    this->initialTumbleTick = 0;
  }

  const bool isTilted = (data->acc.z < acceptedTiltAccZ);
  if(isTilted) {  // Will also be true for up side down
    if (0 == this->initialTumbleTick) {
      // Start the clock
      this->initialTumbleTick = tick;
    }

    const uint32_t ticksBeingTumbled = tick - this->initialTumbleTick;

    const bool isUpSideDown = (data->acc.z < acceptedUpsideDownAccZ);
    if (isUpSideDown && (ticksBeingTumbled > maxUpsideDownTime)) {
      return true;
    }

    if (ticksBeingTumbled > maxTiltTime) {
      return true;
    }
  } else {
    // We're OK, reset
    this->initialTumbleTick = 0;
  }

  return false;
}

static bool checkEmergencyStopWatchdog(const uint32_t tick) {
  bool isOk = true;

<<<<<<< HEAD
  isTumbled = isTumbledCheck(data);
  isTumbled = false;
  if (isTumbled && isFlying) {
    stabilizerSetEmergencyStop();
=======
  const uint32_t latestNotification = locSrvGetEmergencyStopWatchdogNotificationTick();
  if (latestNotification > 0) {
    isOk = tick < (latestNotification + DEFAULT_EMERGENCY_STOP_WATCHDOG_TIMEOUT);
>>>>>>> 889091c4
  }

  return isOk;
}

static void postTransitionActions(SupervisorMem_t* this, const supervisorState_t previousState) {
  const supervisorState_t newState = this->state;

  if (newState == supervisorStateReadyToFly) {
    DEBUG_PRINT("Ready to fly\n");
  }

  if (newState == supervisorStateLocked) {
    DEBUG_PRINT("Locked, reboot required\n");
  }

  if ((previousState == supervisorStateNotInitialized || previousState == supervisorStateReadyToFly || previousState == supervisorStateFlying) &&
      newState != supervisorStateReadyToFly && newState != supervisorStateFlying) {
    DEBUG_PRINT("Can not fly\n");
  }

  if (newState != supervisorStateReadyToFly &&
      newState != supervisorStateFlying &&
      newState != supervisorStateWarningLevelOut) {
    supervisorRequestArming(false);
  }

  // We do not require an arming action by the user, auto arm
  if (AUTO_ARMING || this->deprecatedArmParam) {
    if (newState == supervisorStatePreFlChecksPassed) {
      supervisorRequestArming(true);
    }
  }
}

static supervisorConditionBits_t updateAndPopulateConditions(SupervisorMem_t* this, const sensorData_t *sensors, const setpoint_t* setpoint, const uint32_t currentTick) {
  supervisorConditionBits_t conditions = 0;

  if (supervisorIsArmed()) {
    conditions |= SUPERVISOR_CB_ARMED;
  }

  const bool isFlying = isFlyingCheck(this, currentTick);
  if (isFlying) {
    conditions |= SUPERVISOR_CB_IS_FLYING;
  }

  const bool isTumbled = isTumbledCheck(this, sensors, currentTick);
  if (isTumbled) {
    conditions |= SUPERVISOR_CB_IS_TUMBLED;
  }

  const uint32_t setpointAge = currentTick - setpoint->timestamp;
  if (setpointAge > COMMANDER_WDT_TIMEOUT_STABILIZE) {
    conditions |= SUPERVISOR_CB_COMMANDER_WDT_WARNING;
  }
  if (setpointAge > COMMANDER_WDT_TIMEOUT_SHUTDOWN) {
    conditions |= SUPERVISOR_CB_COMMANDER_WDT_TIMEOUT;
  }

  if (!checkEmergencyStopWatchdog(currentTick)) {
    conditions |= SUPERVISOR_CB_EMERGENCY_STOP;
  }

  if (locSrvIsEmergencyStopRequested()) {
    conditions |= SUPERVISOR_CB_EMERGENCY_STOP;
  }

  if (this->paramEmergencyStop) {
    conditions |= SUPERVISOR_CB_EMERGENCY_STOP;
  }

  return conditions;
}

static void updateLogData(SupervisorMem_t* this, const supervisorConditionBits_t conditions) {
  this->canFly = supervisorAreMotorsAllowedToRun();
  this->isFlying = (this->state == supervisorStateFlying) || (this->state == supervisorStateWarningLevelOut);
  this->isTumbled = (conditions & SUPERVISOR_CB_IS_TUMBLED) != 0;

  this->infoBitfield = 0;
  if (supervisorCanArm()) {
    this->infoBitfield |= 0x0001;
  }
  if (supervisorIsArmed()) {
    this->infoBitfield |= 0x0002;
  }
  if(AUTO_ARMING || this->deprecatedArmParam) {
    this->infoBitfield |= 0x0004;
  }
  if (this->canFly) {
    this->infoBitfield |= 0x0008;
  }
  if (this->isFlying) {
    this->infoBitfield |= 0x0010;
  }
  if (this->isTumbled) {
    this->infoBitfield |= 0x0020;
  }
  if (supervisorStateLocked == this->state) {
    this->infoBitfield |= 0x0040;
  }
}

void supervisorUpdate(const sensorData_t *sensors, const setpoint_t* setpoint, stabilizerStep_t stabilizerStep) {
  if (!RATE_DO_EXECUTE(RATE_SUPERVISOR, stabilizerStep)) {
    return;
  }

  SupervisorMem_t* this = &supervisorMem;
  const uint32_t currentTick = xTaskGetTickCount();

  const supervisorConditionBits_t conditions = updateAndPopulateConditions(this, sensors, setpoint, currentTick);
  const supervisorState_t newState = supervisorStateUpdate(this->state, conditions);
  if (this->state != newState) {
    const supervisorState_t previousState = this->state;
    this->state = newState;
    postTransitionActions(this, previousState);
  }

  this->latestConditions = conditions;
  updateLogData(this, conditions);
  if (this->doinfodump) {
    this->doinfodump = 0;
    infoDump(this);
  }
}

void supervisorOverrideSetpoint(setpoint_t* setpoint) {
  SupervisorMem_t* this = &supervisorMem;
  switch(this->state){
    case supervisorStateReadyToFly:
      // Fall through
    case supervisorStateFlying:
      // Do nothing
      break;

    case supervisorStateWarningLevelOut:
      setpoint->mode.x = modeDisable;
      setpoint->mode.y = modeDisable;
      setpoint->mode.roll = modeAbs;
      setpoint->mode.pitch = modeAbs;
      setpoint->mode.yaw = modeVelocity;
      setpoint->attitude.roll = 0;
      setpoint->attitude.pitch = 0;
      setpoint->attitudeRate.yaw = 0;
      // Keep Z as it is
      break;

    default:
      // Replace with null setpoint to stop motors
      memcpy(setpoint, &nullSetpoint, sizeof(nullSetpoint));
      break;
  }
}

bool supervisorAreMotorsAllowedToRun() {
  SupervisorMem_t* this = &supervisorMem;
  return (this->state == supervisorStateReadyToFly) ||
         (this->state == supervisorStateFlying) ||
         (this->state == supervisorStateWarningLevelOut);
}

void infoDump(const SupervisorMem_t* this) {
  DEBUG_PRINT("Supervisor info ---\n");
  DEBUG_PRINT("State: %s\n", supervisorGetStateName(this->state));
  DEBUG_PRINT("Conditions: (0x%lx)\n", this->latestConditions);
  for (supervisorConditions_t condition = 0; condition < supervisorCondition_NrOfConditions; condition++) {
    const supervisorConditionBits_t bit = 1 << condition;
    int bitValue = 0;
    if (this->latestConditions & bit) {
      bitValue = 1;
    }

    DEBUG_PRINT("  %s (0x%lx): %u\n", supervisorGetConditionName(condition), bit, bitValue);
  }
}



/**
 *  System loggable variables to check different system states.
 */
LOG_GROUP_START(sys)
/**
 * @brief Nonzero if system is ready to fly.
 *
 * Deprecated, will be removed after 2024-06-01. Use supervisor.info instead
 */
LOG_ADD_CORE(LOG_UINT8, canfly, &supervisorMem.canFly)
/**
 * @brief Nonzero if the system thinks it is flying
 *
 * Deprecated, will be removed after 2024-06-01. Use supervisor.info instead
 */
LOG_ADD_CORE(LOG_UINT8, isFlying, &supervisorMem.isFlying)
/**
 * @brief Nonzero if the system thinks it is tumbled/crashed
 *
 * Deprecated, will be removed after 2024-06-01. Use supervisor.info instead
 */
LOG_ADD_CORE(LOG_UINT8, isTumbled, &supervisorMem.isTumbled)
LOG_GROUP_STOP(sys)


PARAM_GROUP_START(stabilizer)
/**
 * @brief If set to nonzero will turn off motors
 */
PARAM_ADD_CORE(PARAM_UINT8, stop, &supervisorMem.paramEmergencyStop)
PARAM_GROUP_STOP(stabilizer)


PARAM_GROUP_START(system)

/**
 * @brief Set to nonzero to arm the system. A nonzero value enables the auto arm functionality
 *
 * Deprecated, will be removed after 2024-06-01. Use the CRTP `PlatformCommand` `armSystem` on the CRTP_PORT_PLATFORM port instead.
 */
PARAM_ADD_CORE(PARAM_INT8, arm, &supervisorMem.deprecatedArmParam)
PARAM_GROUP_STOP(system)


/**
 * The purpose of the supervisor is to monitor the system and its state. Depending on the situation, the supervisor
 * can enable/disable functionality as well as take action to protect the system or humans close by.
 */
LOG_GROUP_START(supervisor)
/**
 * @brief Bitfield containing information about the supervisor status
 * Bit 0 = Can be armed - the system can be armed and will accept an arming command
 * Bit 1 = is armed - the system is armed
 * Bit 2 = auto arm - the system is configured to automatically arm
 * Bit 3 = can fly - the Crazyflie is ready to fly
 * Bit 4 = is flying - the Crazyflie is flying.
 * Bit 5 = is tumbled - the Crazyflie is up side down.
 * Bit 6 = is locked - the Crazyflie is in the locked state and must be restarted.
 */
LOG_ADD(LOG_UINT16, info, &supervisorMem.infoBitfield)
LOG_GROUP_STOP(supervisor)


/**
 * The purpose of the supervisor is to monitor the system and its state. Depending on the situation, the supervisor
 * can enable/disable functionality as well as take action to protect the system or humans close by.
 */
PARAM_GROUP_START(supervisor)
/**
 * @brief Set to nonzero to dump information about the current supervisor state to the console log
 */
PARAM_ADD(PARAM_UINT8, infdmp, &supervisorMem.doinfodump)
PARAM_GROUP_STOP(supervisor)<|MERGE_RESOLUTION|>--- conflicted
+++ resolved
@@ -207,16 +207,9 @@
 static bool checkEmergencyStopWatchdog(const uint32_t tick) {
   bool isOk = true;
 
-<<<<<<< HEAD
-  isTumbled = isTumbledCheck(data);
-  isTumbled = false;
-  if (isTumbled && isFlying) {
-    stabilizerSetEmergencyStop();
-=======
   const uint32_t latestNotification = locSrvGetEmergencyStopWatchdogNotificationTick();
   if (latestNotification > 0) {
     isOk = tick < (latestNotification + DEFAULT_EMERGENCY_STOP_WATCHDOG_TIMEOUT);
->>>>>>> 889091c4
   }
 
   return isOk;
